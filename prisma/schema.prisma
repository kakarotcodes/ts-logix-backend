--- conflicted
+++ resolved
@@ -16,18 +16,13 @@
 }
 
 model DocumentType {
-  document_type_id String       @id @default(uuid()) @map("document_type_id")
-  name             String       @unique
-  EntryOrder       EntryOrder[]
-
-<<<<<<< HEAD
+    document_type_id String @id @default(uuid()) @map("document_type_id")
+    name             String @unique
+
     EntryOrder     EntryOrder[]
     DepartureOrder DepartureOrder[]
 
-    @@map("document_types")
-=======
   @@map("document_types")
->>>>>>> 15aa794b
 }
 
 model ExitOption {
@@ -121,7 +116,6 @@
 }
 
 model User {
-<<<<<<< HEAD
     id              String       @id @default(uuid()) @map("id") // New UUID for relationships
     user_id         String       @unique @map("user_id") // Used for login
     organisation_id String
@@ -144,27 +138,7 @@
     EntryOrder     EntryOrder[]
     DepartureOrder DepartureOrder[]
 
-    @@map("users")
-=======
-  created_at      DateTime     @default(now())
-  active_state_id String?
-  email           String       @unique
-  organisation_id String
-  user_id         String       @unique @map("user_id")
-  password_hash   String       @map("password_hash")
-  role_id         String?
-  id              String       @id @default(uuid()) @map("id")
-  first_name      String?
-  last_name       String?
-  middle_name     String?
-  EntryOrder      EntryOrder[]
-  orders          Order[]      @relation("OrderCreatedBy")
-  active_state    ActiveState? @relation(fields: [active_state_id], references: [state_id])
-  organisation    Organisation @relation(fields: [organisation_id], references: [organisation_id])
-  role            Role?        @relation(fields: [role_id], references: [role_id])
-
   @@map("users")
->>>>>>> 15aa794b
 }
 
 model Role {
@@ -176,7 +150,6 @@
 }
 
 model Supplier {
-<<<<<<< HEAD
     supplier_id String   @id @default(uuid()) @map("supplier_id")
     name        String
     address     String? // Address field
@@ -189,7 +162,7 @@
 
     EntryOrder EntryOrder[] // Relation with EntryOrder model
 
-    @@map("suppliers")
+  @@map("suppliers")
 }
 
 model Customer {
@@ -203,38 +176,8 @@
     created_at      DateTime?         @default(now())
     DepartureOrder  DepartureOrder[]
 
-    @@index([type_id], name: "idx_customer_type")
-    @@map("customers")
-=======
-  supplier_id    String           @id @default(uuid()) @map("supplier_id")
-  name           String
-  address        String?
-  city           String?
-  country_id     String?
-  email          String?
-  phone          String?
-  ruc            String?
-  DepartureOrder DepartureOrder[]
-  EntryOrder     EntryOrder[]
-  country        Country?         @relation(fields: [country_id], references: [country_id])
-
-  @@map("suppliers")
-}
-
-model Customer {
-  customer_id     String           @id @default(uuid()) @map("customer_id")
-  name            String
-  type_id         String
-  billing_address Json?
-  active_state_id String?
-  created_at      DateTime         @default(now())
-  active_state    ActiveState?     @relation(fields: [active_state_id], references: [state_id])
-  type            CustomerType     @relation(fields: [type_id], references: [customer_type_id])
-  DepartureOrder  DepartureOrder[]
-
   @@index([type_id], map: "idx_customer_type")
   @@map("customers")
->>>>>>> 15aa794b
 }
 
 model Product {
@@ -318,7 +261,6 @@
 }
 
 model DepartureOrder {
-<<<<<<< HEAD
     // Primary key also referencing orders.order_id
      departure_order_id String @id @default(uuid()) @map("departure_order_id")
 
@@ -361,21 +303,6 @@
 
     ExitOption               ExitOption? @relation(fields: [exit_option_id], references: [exit_option_id])
     exit_option_id String?
-=======
-  customer_id        String?
-  departure_order_id String         @id @map("departure_order_id")
-  exit_option_id     String?
-  label_id           String?
-  shipping_details   Json?
-  packaging_id       String?
-  supplier_id        String?
-  order_id           String         @unique
-  customer           Customer?      @relation(fields: [customer_id], references: [customer_id])
-  exitOption         ExitOption?    @relation(fields: [exit_option_id], references: [exit_option_id])
-  label              Label?         @relation(fields: [label_id], references: [label_id])
-  order              Order          @relation(fields: [order_id], references: [order_id])
-  packagingType      PackagingType? @relation(fields: [packaging_id], references: [packaging_type_id])
-  supplier           Supplier?      @relation(fields: [supplier_id], references: [supplier_id])
 
   @@map("departure_orders")
 }
@@ -385,7 +312,6 @@
   CLIENT
   STAFF
 }
->>>>>>> 15aa794b
 
 enum DocumentApplicableTo {
   ENTRY
